import numpy as np
import torch
import torch.nn as nn
import torch.nn.functional as F
from functools import partial
import pips_utils.basic
from pips_utils.basic import print_stats
import pips_utils.samp
import pips_utils.misc
from torch import nn, einsum
from einops import rearrange, repeat
from einops.layers.torch import Rearrange, Reduce

<<<<<<< HEAD

def balanced_ce_loss(pred, gt):
    # pred and gt are the same shape
    for (a, b) in zip(pred.size(), gt.size()):
        assert a == b  # some shape mismatch!
=======
def balanced_ce_loss(pred, gt, valid=None):
    # pred and gt are the same shape
    for (a,b) in zip(pred.size(), gt.size()):
        assert(a==b) # some shape mismatch!
    if valid is not None:
        for (a,b) in zip(pred.size(), valid.size()):
            assert(a==b) # some shape mismatch!
    else:
        valid = torch.ones_like(gt)
        
>>>>>>> 486124b4
    pos = (gt > 0.95).float()
    neg = (gt < 0.05).float()

    label = pos * 2.0 - 1.0
    a = -label * pred
    b = F.relu(a)
<<<<<<< HEAD
    loss = b + torch.log(torch.exp(-b) + torch.exp(a - b))

    pos_loss = pips_utils.basic.reduce_masked_mean(loss, pos)
    neg_loss = pips_utils.basic.reduce_masked_mean(loss, neg)
=======
    loss = b + torch.log(torch.exp(-b)+torch.exp(a-b))
    
    pos_loss = utils.basic.reduce_masked_mean(loss, pos*valid)
    neg_loss = utils.basic.reduce_masked_mean(loss, neg*valid)
>>>>>>> 486124b4

    balanced_loss = pos_loss + neg_loss

    return balanced_loss, loss


def sequence_loss(flow_preds, flow_gt, vis, valids, gamma=0.8):
    """Loss function defined over sequence of flow predictions"""
    B, S, N, D = flow_gt.shape
    assert D == 2
    B, S1, N = vis.shape
    B, S2, N = valids.shape
    assert S == S1
    assert S == S2
    n_predictions = len(flow_preds)
    flow_loss = 0.0
    for i in range(n_predictions):
        i_weight = gamma ** (n_predictions - i - 1)
        flow_pred = flow_preds[i]  # [:,:,0:1]
        i_loss = (flow_pred - flow_gt).abs()  # B, S, N, 2
        i_loss = torch.mean(i_loss, dim=3)  # B, S, N
        flow_loss += i_weight * pips_utils.basic.reduce_masked_mean(i_loss, valids)
    flow_loss = flow_loss / n_predictions
    return flow_loss


def score_map_loss(fcps, trajs_g, vis_g, valids):
    #     # fcps is B,S,I,N,H8,W8
    B, S, I, N, H8, W8 = fcps.shape
    fcp_ = fcps.permute(0, 1, 3, 2, 4, 5).reshape(B * S * N, I, H8, W8)  # BSN,I,H8,W8
    # print('fcp_', fcp_.shape)
<<<<<<< HEAD
    xy_ = trajs_g.reshape(B * S * N, 2).round().long()  # BSN,2
    vis_ = vis_g.reshape(B * S * N)  # BSN
    valid_ = valids.reshape(B * S * N)  # BSN
    x_, y_ = xy_[:, 0], xy_[:, 1]  # BSN
    ind = (
        (x_ >= 0)
        & (x_ <= (W8 - 1))
        & (y_ >= 0)
        & (y_ <= (H8 - 1))
        & (valid_ > 0)
        & (vis_ > 0)
    )  # BSN
    fcp_ = fcp_[ind]  # N_,I,H8,W8
    xy_ = xy_[ind]  # N_
=======
    xy_ = trajs_g.reshape(B*S*N,2).round().long() # BSN,2
    vis_ = vis_g.reshape(B*S*N) # BSN
    valid_ = valids.reshape(B*S*N) # BSN
    x_, y_ = xy_[:,0], xy_[:,1] # BSN
    ind = (x_ >= 0) & (x_ <= (W8-1)) & (y_ >= 0) & (y_ <= (H8-1)) & (valid_ > 0) & (vis_ > 0) # BSN
    fcp_ = fcp_[ind] # N_,I,H8,W8
    xy_ = xy_[ind] # N_,2
>>>>>>> 486124b4
    N_ = fcp_.shape[0]
    # N_ is the number of heatmaps with valid targets

    # make gt with ones at the rounded spatial inds in here
<<<<<<< HEAD
    gt_ = torch.zeros_like(fcp_)  # N_,I,H8,W8
    gt_[:, :, xy_[:, 1], xy_[:, 0]] = 1  # N_,I,H8,W8 with a 1 in the right spot
=======
    gt_ = torch.zeros_like(fcp_) # N_,I,H8,W8
    for n in range(N_):
        gt_[n,:,xy_[n,1],xy_[n,0]] = 1 # put a 1 in the right spot, for each el in I
>>>>>>> 486124b4

    ## softmax
    # fcp_ = fcp_.reshape(N_*I,H8*W8)
    # gt_ = gt_.reshape(N_*I,H8*W8)
    # argm = torch.argmax(gt_, dim=1)
    # ce_loss = F.cross_entropy(fcp_, argm, reduction='mean')

    ## ce
    fcp_ = fcp_.reshape(N_ * I * H8 * W8)
    gt_ = gt_.reshape(N_ * I * H8 * W8)
    # ce_loss = F.binary_cross_entropy_with_logits(fcp_, gt_, reduction='mean')
    ce_loss, _ = balanced_ce_loss(fcp_, gt_)
    # print('ce_loss', ce_loss)
    return ce_loss


class PreNormResidual(nn.Module):
    def __init__(self, dim, fn):
        super().__init__()
        self.fn = fn
        self.norm = nn.LayerNorm(dim)

    def forward(self, x):
        return self.fn(self.norm(x)) + x


def FeedForward(dim, expansion_factor=4, dropout=0.0, dense=nn.Linear):
    return nn.Sequential(
        dense(dim, dim * expansion_factor),
        nn.GELU(),
        nn.Dropout(dropout),
        dense(dim * expansion_factor, dim),
        nn.Dropout(dropout),
    )


def MLPMixer(S, input_dim, dim, output_dim, depth, expansion_factor=4, dropout=0.0):
    chan_first, chan_last = partial(nn.Conv1d, kernel_size=1), nn.Linear

    return nn.Sequential(
        nn.Linear(input_dim, dim),
        *[
            nn.Sequential(
                PreNormResidual(
                    dim, FeedForward(S, expansion_factor, dropout, chan_first)
                ),
                PreNormResidual(
                    dim, FeedForward(dim, expansion_factor, dropout, chan_last)
                ),
            )
            for _ in range(depth)
        ],
        nn.LayerNorm(dim),
        Reduce("b n c -> b c", "mean"),
        nn.Linear(dim, output_dim)
    )


def exists(val):
    return val is not None


def default(val, d):
    return val if exists(val) else d

<<<<<<< HEAD

def get_sincos_embedding(x, y, z, C):
    B, N, M = x.shape
    B, N, M = y.shape
    B, N, M = z.shape

    x = x.unsqueeze(1)
    y = y.unsqueeze(1)
    z = z.unsqueeze(1)

    div_term = (
        (torch.arange(0, C, 2).float() * (10000.0 / C))
        .reshape(1, int(C / 2), 1, 1)
        .to(x.device)
    )

    pe_x = torch.zeros(B, C, N, M).to(x.device)
    pe_y = torch.zeros(B, C, N, M).to(x.device)
    pe_z = torch.zeros(B, C, N, M).to(x.device)

    pe_x[:, 0::2] = torch.sin(x * div_term)
    pe_x[:, 1::2] = torch.cos(x * div_term)

    pe_y[:, 0::2] = torch.sin(y * div_term)
    pe_y[:, 1::2] = torch.cos(y * div_term)

    pe_z[:, 0::2] = torch.sin(z * div_term)
    pe_z[:, 1::2] = torch.cos(z * div_term)

    pe = torch.cat([pe_x, pe_y, pe_z], dim=1)
    return pe


=======
>>>>>>> 486124b4
class ResidualBlock(nn.Module):
    def __init__(self, in_planes, planes, norm_fn="group", stride=1):
        super(ResidualBlock, self).__init__()

        self.conv1 = nn.Conv2d(
            in_planes,
            planes,
            kernel_size=3,
            padding=1,
            stride=stride,
            padding_mode="zeros",
        )
        self.conv2 = nn.Conv2d(
            planes, planes, kernel_size=3, padding=1, padding_mode="zeros"
        )
        self.relu = nn.ReLU(inplace=True)

        num_groups = planes // 8

        if norm_fn == "group":
            self.norm1 = nn.GroupNorm(num_groups=num_groups, num_channels=planes)
            self.norm2 = nn.GroupNorm(num_groups=num_groups, num_channels=planes)
            if not stride == 1:
                self.norm3 = nn.GroupNorm(num_groups=num_groups, num_channels=planes)

        elif norm_fn == "batch":
            self.norm1 = nn.BatchNorm2d(planes)
            self.norm2 = nn.BatchNorm2d(planes)
            if not stride == 1:
                self.norm3 = nn.BatchNorm2d(planes)

        elif norm_fn == "instance":
            self.norm1 = nn.InstanceNorm2d(planes)
            self.norm2 = nn.InstanceNorm2d(planes)
            if not stride == 1:
                self.norm3 = nn.InstanceNorm2d(planes)

        elif norm_fn == "none":
            self.norm1 = nn.Sequential()
            self.norm2 = nn.Sequential()
            if not stride == 1:
                self.norm3 = nn.Sequential()

        if stride == 1:
            self.downsample = None

        else:
            self.downsample = nn.Sequential(
                nn.Conv2d(in_planes, planes, kernel_size=1, stride=stride), self.norm3
            )

    def forward(self, x):
        y = x
        y = self.relu(self.norm1(self.conv1(y)))
        y = self.relu(self.norm2(self.conv2(y)))

        if self.downsample is not None:
            x = self.downsample(x)

        return self.relu(x + y)


class BasicEncoder(nn.Module):
    def __init__(
        self, input_dim=3, output_dim=128, stride=8, norm_fn="batch", dropout=0.0
    ):
        super(BasicEncoder, self).__init__()
        self.stride = stride
        self.norm_fn = norm_fn

        self.in_planes = 64

        if self.norm_fn == "group":
            self.norm1 = nn.GroupNorm(num_groups=8, num_channels=self.in_planes)
            self.norm2 = nn.GroupNorm(num_groups=8, num_channels=output_dim * 2)

        elif self.norm_fn == "batch":
            self.norm1 = nn.BatchNorm2d(self.in_planes)
            self.norm2 = nn.BatchNorm2d(output_dim * 2)

        elif self.norm_fn == "instance":
            self.norm1 = nn.InstanceNorm2d(self.in_planes)
            self.norm2 = nn.InstanceNorm2d(output_dim * 2)

        elif self.norm_fn == "none":
            self.norm1 = nn.Sequential()

        self.conv1 = nn.Conv2d(
            input_dim,
            self.in_planes,
            kernel_size=7,
            stride=2,
            padding=3,
            padding_mode="zeros",
        )
        self.relu1 = nn.ReLU(inplace=True)

        self.shallow = False
        if self.shallow:
            self.layer1 = self._make_layer(64, stride=1)
            self.layer2 = self._make_layer(96, stride=2)
            self.layer3 = self._make_layer(128, stride=2)
            self.conv2 = nn.Conv2d(128 + 96 + 64, output_dim, kernel_size=1)
        else:
            self.layer1 = self._make_layer(64, stride=1)
            self.layer2 = self._make_layer(96, stride=2)
            self.layer3 = self._make_layer(128, stride=2)
            self.layer4 = self._make_layer(128, stride=2)

            self.conv2 = nn.Conv2d(
                128 + 128 + 96 + 64,
                output_dim * 2,
                kernel_size=3,
                padding=1,
                padding_mode="zeros",
            )
            self.relu2 = nn.ReLU(inplace=True)
            self.conv3 = nn.Conv2d(output_dim * 2, output_dim, kernel_size=1)

        self.dropout = None
        if dropout > 0:
            self.dropout = nn.Dropout2d(p=dropout)

        for m in self.modules():
            if isinstance(m, nn.Conv2d):
                nn.init.kaiming_normal_(m.weight, mode="fan_out", nonlinearity="relu")
            elif isinstance(m, (nn.BatchNorm2d, nn.InstanceNorm2d, nn.GroupNorm)):
                if m.weight is not None:
                    nn.init.constant_(m.weight, 1)
                if m.bias is not None:
                    nn.init.constant_(m.bias, 0)

    def _make_layer(self, dim, stride=1):
        layer1 = ResidualBlock(self.in_planes, dim, self.norm_fn, stride=stride)
        layer2 = ResidualBlock(dim, dim, self.norm_fn, stride=1)
        layers = (layer1, layer2)

        self.in_planes = dim
        return nn.Sequential(*layers)

    def forward(self, x):

        _, _, H, W = x.shape

        x = self.conv1(x)
        x = self.norm1(x)
        x = self.relu1(x)

        if self.shallow:
            a = self.layer1(x)
            b = self.layer2(a)
            c = self.layer3(b)
            a = F.interpolate(
                a,
                (H // self.stride, W // self.stride),
                mode="bilinear",
                align_corners=True,
            )
            b = F.interpolate(
                b,
                (H // self.stride, W // self.stride),
                mode="bilinear",
                align_corners=True,
            )
            c = F.interpolate(
                c,
                (H // self.stride, W // self.stride),
                mode="bilinear",
                align_corners=True,
            )
            x = self.conv2(torch.cat([a, b, c], dim=1))
        else:
            a = self.layer1(x)
            b = self.layer2(a)
            c = self.layer3(b)
            d = self.layer4(c)
            a = F.interpolate(
                a,
                (H // self.stride, W // self.stride),
                mode="bilinear",
                align_corners=True,
            )
            b = F.interpolate(
                b,
                (H // self.stride, W // self.stride),
                mode="bilinear",
                align_corners=True,
            )
            c = F.interpolate(
                c,
                (H // self.stride, W // self.stride),
                mode="bilinear",
                align_corners=True,
            )
            d = F.interpolate(
                d,
                (H // self.stride, W // self.stride),
                mode="bilinear",
                align_corners=True,
            )
            x = self.conv2(torch.cat([a, b, c, d], dim=1))
            x = self.norm2(x)
            x = self.relu2(x)
            x = self.conv3(x)

        if self.training and self.dropout is not None:
            x = self.dropout(x)

        return x


class DeltaBlock(nn.Module):
    def __init__(
        self, input_dim=128, hidden_dim=128, corr_levels=4, corr_radius=3, S=8
    ):
        super(DeltaBlock, self).__init__()

        self.input_dim = input_dim

<<<<<<< HEAD
        use_ones = True
        if use_ones:
            kitchen_dim = (
                2 * (corr_levels * (2 * corr_radius + 1) ** 2) + input_dim + 64 * 3 + 3
            )
        else:
            kitchen_dim = (
                (corr_levels * (2 * corr_radius + 1) ** 2) + input_dim + 64 * 3 + 3
            )
=======
        kitchen_dim = (corr_levels * (2*corr_radius + 1)**2) + input_dim + 64*3 + 3
>>>>>>> 486124b4

        self.hidden_dim = hidden_dim

        self.S = S

        self.to_delta = MLPMixer(
            S=self.S,
            input_dim=kitchen_dim,
            dim=512,
            output_dim=self.S * (input_dim + 2),
            depth=12,
        )

    def forward(self, fhid, fcorr, flow):
        B, S, D = flow.shape
        assert D == 3
        flow_sincos = pips_utils.misc.get_3d_embedding(flow, 64, cat_coords=True)
        x = torch.cat([fhid, fcorr, flow_sincos], dim=2)  # B, S, -1
        delta = self.to_delta(x)
        delta = delta.reshape(B, self.S, self.input_dim + 2)
        return delta


def bilinear_sampler(img, coords, mode="bilinear", mask=False):
    """Wrapper for grid_sample, uses pixel coordinates"""
    H, W = img.shape[-2:]
    xgrid, ygrid = coords.split([1, 1], dim=-1)
    # go to 0,1 then 0,2 then -1,1
    xgrid = 2 * xgrid / (W - 1) - 1
    ygrid = 2 * ygrid / (H - 1) - 1

    grid = torch.cat([xgrid, ygrid], dim=-1)
    img = F.grid_sample(img, grid, align_corners=True)

    if mask:
        mask = (xgrid > -1) & (ygrid > -1) & (xgrid < 1) & (ygrid < 1)
        return img, mask.float()

    return img


def coords_grid(batch, ht, wd):
    coords = torch.meshgrid(torch.arange(ht), torch.arange(wd), indexing="ij")
    coords = torch.stack(coords[::-1], dim=0).float()
    return coords[None].repeat(batch, 1, 1, 1)


class CorrBlock:
    def __init__(self, fmaps, num_levels=4, radius=4):
        B, S, C, H, W = fmaps.shape
        # print('fmaps', fmaps.shape)
        self.S, self.C, self.H, self.W = S, C, H, W

        self.num_levels = num_levels
        self.radius = radius
        self.fmaps_pyramid = []
        # print('fmaps', fmaps.shape)

        self.fmaps_pyramid.append(fmaps)
        for i in range(self.num_levels - 1):
            fmaps_ = fmaps.reshape(B * S, C, H, W)
            fmaps_ = F.avg_pool2d(fmaps_, 2, stride=2)
            _, _, H, W = fmaps_.shape
            fmaps = fmaps_.reshape(B, S, C, H, W)
            self.fmaps_pyramid.append(fmaps)
            # print('fmaps', fmaps.shape)

    def sample(self, coords):
        r = self.radius
        B, S, N, D = coords.shape
        assert D == 2

        x0 = coords[:, 0, :, 0].round().clamp(0, self.W - 1).long()
        y0 = coords[:, 0, :, 1].round().clamp(0, self.H - 1).long()

<<<<<<< HEAD
        use_ones = True

        H, W = self.H, self.W
        out_pyramid = []
        for i in range(self.num_levels):
            corrs = self.corrs_pyramid[i]  # B, S, N, H, W
            if use_ones:
                ones = torch.ones_like(corrs)
=======
        H, W = self.H, self.W
        out_pyramid = []
        for i in range(self.num_levels):
            corrs = self.corrs_pyramid[i] # B, S, N, H, W
>>>>>>> 486124b4
            _, _, _, H, W = corrs.shape

            dx = torch.linspace(-r, r, 2 * r + 1)
            dy = torch.linspace(-r, r, 2 * r + 1)
            delta = torch.stack(torch.meshgrid(dy, dx, indexing="ij"), axis=-1).to(
                coords.device
            )

            centroid_lvl = coords.reshape(B * S * N, 1, 1, 2) / 2**i
            delta_lvl = delta.view(1, 2 * r + 1, 2 * r + 1, 2)
            coords_lvl = centroid_lvl + delta_lvl

<<<<<<< HEAD
            corrs = bilinear_sampler(corrs.reshape(B * S * N, 1, H, W), coords_lvl)
            if use_ones:
                ones = bilinear_sampler(
                    ones.reshape(B * S * N, 1, H, W), coords_lvl.detach()
                ).detach()
            corrs = corrs.view(B, S, N, -1)
            if use_ones:
                ones = ones.view(B, S, N, -1)
                corrs = torch.cat([corrs, ones], dim=3)  # B,S,N,RR*2
=======
            corrs = bilinear_sampler(corrs.reshape(B*S*N, 1, H, W), coords_lvl)
            corrs = corrs.view(B, S, N, -1)
>>>>>>> 486124b4
            out_pyramid.append(corrs)

        out = torch.cat(out_pyramid, dim=-1)  # B, S, N, LRR*2
        return out.contiguous().float()

    def corr(self, targets):
        B, S, N, C = targets.shape
        assert C == self.C
        assert S == self.S

        fmap1 = targets

        self.corrs_pyramid = []
        for fmaps in self.fmaps_pyramid:
            _, _, _, H, W = fmaps.shape
            fmap2s = fmaps.view(B, S, C, H * W)
            corrs = torch.matmul(fmap1, fmap2s)
            corrs = corrs.view(B, S, N, H, W)
            corrs = corrs / torch.sqrt(torch.tensor(C).float())
            self.corrs_pyramid.append(corrs)


class Pips(nn.Module):
    def __init__(self, S=8, stride=8):
        super(Pips, self).__init__()

        self.S = S
        self.stride = stride

        self.hidden_dim = hdim = 256
        self.latent_dim = latent_dim = 128
        self.corr_levels = 4
        self.corr_radius = 3

        self.fnet = BasicEncoder(
            output_dim=self.latent_dim, norm_fn="instance", dropout=0, stride=stride
        )

        self.delta_block = DeltaBlock(
            input_dim=self.latent_dim,
            hidden_dim=self.hidden_dim,
            corr_levels=self.corr_levels,
            corr_radius=self.corr_radius,
            S=self.S,
        )

        self.norm = nn.GroupNorm(1, self.latent_dim)
        self.ffeat_updater = nn.Sequential(
            nn.Linear(self.latent_dim, self.latent_dim),
            nn.GELU(),
        )
        self.vis_predictor = nn.Sequential(
            # nn.GroupNorm(1, self.latent_dim),
            # nn.Linear(self.latent_dim, self.latent_dim),
            # nn.GELU(),
            nn.Linear(self.latent_dim, 1),
        )

<<<<<<< HEAD
    def forward(
        self,
        xys,
        rgbs,
        coords_init=None,
        feat_init=None,
        iters=3,
        trajs_g=None,
        vis_g=None,
        valids=None,
        sw=None,
        return_feat=False,
    ):
=======
    def forward(self, xys, rgbs, coords_init=None, feat_init=None, iters=3, trajs_g=None, vis_g=None, valids=None, sw=None, return_feat=False, is_train=False):
>>>>>>> 486124b4
        total_loss = torch.tensor(0.0).cuda()

        B, N, D = xys.shape
        assert D == 2

        B, S, C, H, W = rgbs.shape

        rgbs = 2 * (rgbs / 255.0) - 1.0

        H8 = H // self.stride
        W8 = W // self.stride

        device = rgbs.device

        rgbs_ = rgbs.reshape(B * S, C, H, W)
        fmaps_ = self.fnet(rgbs_)
        fmaps = fmaps_.reshape(B, S, self.latent_dim, H8, W8)

        if sw is not None and sw.save_this:
<<<<<<< HEAD
            sw.summ_feats("tff/0_fmaps", fmaps.unbind(1))
=======
            sw.summ_feats('1_model/0_fmaps', fmaps.unbind(1))
>>>>>>> 486124b4

        xys_ = xys.clone() / float(self.stride)

        if coords_init is None:
            coords = xys_.reshape(B, 1, N, 2).repeat(1, S, 1, 1)  # init with zero vel
        else:
            coords = coords_init.clone() / self.stride

        hdim = self.hidden_dim

        fcorr_fn = CorrBlock(
            fmaps, num_levels=self.corr_levels, radius=self.corr_radius
        )

        if feat_init is None:
            # initialize features for the whole traj, using the initial feature
            ffeat = pips_utils.samp.bilinear_sample2d(
                fmaps[:, 0], coords[:, 0, :, 0], coords[:, 0, :, 1]
            ).permute(
                0, 2, 1
            )  # B, N, C
        else:
            ffeat = feat_init
<<<<<<< HEAD
        ffeats = ffeat.unsqueeze(1).repeat(1, S, 1, 1)  # B, S, N, C

=======
        ffeats = ffeat.unsqueeze(1).repeat(1, S, 1, 1) # B, S, N, C
        
        coords_bak = coords.clone()
        
>>>>>>> 486124b4
        coord_predictions = []
        coord_predictions2 = []

        # pause at beginning
        coord_predictions2.append(coords.detach() * self.stride)
        coord_predictions2.append(coords.detach() * self.stride)

        fcps = []
        ccps = []
        kps = []

        if sw is not None and sw.save_this:
            kp_vis = []
            # vis init
            for s in range(S):
                if trajs_g is not None:
                    e_ = coords_bak[0:1, s, 0:1]  # 1,1,2, in H8,W8 coords
                    g_ = trajs_g[0:1, s, 0:1] / float(
                        self.stride
                    )  # 1,1,2, in H8,W8 coords
                    kp = pips_utils.improc.draw_circles_at_xy(
                        torch.cat([e_, g_], dim=1), H8, W8, sigma=1
                    ).squeeze(2)
                    kp = pips_utils.improc.seq2color(kp, colormap="onediff")
                else:
                    kp = pips_utils.improc.draw_circles_at_xy(
                        coords[0:1, s, 0:1], H8, W8, sigma=1
                    ).squeeze(2)
                    kp = pips_utils.improc.seq2color(kp, colormap="spring")
                kp = pips_utils.improc.back2color(kp)
                kp_vis.append(kp)
            kp_vis = torch.stack(kp_vis, dim=1)
            kps.append(kp_vis)

        for itr in range(iters):
            coords = coords.detach()

            fcorr_fn.corr(ffeats)

            fcp = torch.zeros(
                (B, S, N, H8, W8), dtype=torch.float32, device=device
            )  # B,S,N,H8,W8
            for cr in range(self.corr_levels):
                fcp_ = fcorr_fn.corrs_pyramid[cr]  # B,S,N,?,? (depending on scale)
                _, _, _, H_, W_ = fcp_.shape
                fcp_ = fcp_.reshape(B * S, N, H_, W_)
                fcp_ = F.interpolate(
                    fcp_, (H8, W8), mode="bilinear", align_corners=True
                )
                fcp = fcp + fcp_.reshape(B, S, N, H8, W8)
            fcps.append(fcp)

            fcorrs = fcorr_fn.sample(coords)  # B, S, N, LRR
            LRR = fcorrs.shape[3]

            # for mixer, i want everything in the format B*N, S, C
<<<<<<< HEAD
            fcorrs_ = fcorrs.permute(0, 2, 1, 3).reshape(B * N, S, LRR)
            flows_ = (coords - coords[:, 0:1]).permute(0, 2, 1, 3).reshape(B * N, S, 2)
            # coords_ = coords.permute(0,3,1,2) # B, 2, S, N
            times_ = (
                torch.linspace(0, S, S, device=device)
                .reshape(1, S, 1)
                .repeat(B * N, 1, 1)
            )  # B*N,S,1
            flows_ = torch.cat([flows_, times_], dim=2)  # B*N,S,2
=======
            fcorrs_ = fcorrs.permute(0, 2, 1, 3).reshape(B*N, S, LRR)
            flows_ = (coords - coords[:,0:1]).permute(0,2,1,3).reshape(B*N, S, 2)
            times_ = torch.linspace(0, S, S, device=device).reshape(1, S, 1).repeat(B*N, 1, 1) # B*N,S,1
            flows_ = torch.cat([flows_, times_], dim=2) # B*N,S,2
>>>>>>> 486124b4

            ffeats_ = ffeats.permute(0, 2, 1, 3).reshape(B * N, S, self.latent_dim)

            delta_all_ = self.delta_block(ffeats_, fcorrs_, flows_)  # B*N, S, C+2
            delta_coords_ = delta_all_[:, :, :2]
            delta_feats_ = delta_all_[:, :, 2:]

            ffeats_ = ffeats_.reshape(B * N * S, self.latent_dim)
            delta_feats_ = delta_feats_.reshape(B * N * S, self.latent_dim)
            ffeats_ = self.ffeat_updater(self.norm(delta_feats_)) + ffeats_
            ffeats = ffeats_.reshape(B, N, S, self.latent_dim).permute(
                0, 2, 1, 3
            )  # B,S,N,C

            coords = coords + delta_coords_.reshape(B, N, S, 2).permute(0, 2, 1, 3)

<<<<<<< HEAD
            coords[:, 0] = coords_bak[:, 0]  # lock coord0 for target
=======
            if not is_train:
                coords[:,0] = coords_bak[:,0] # lock coord0 for target
>>>>>>> 486124b4

            coord_predictions.append(coords * self.stride)
            coord_predictions2.append(coords * self.stride)

            if sw is not None and sw.save_this:
                kp_vis = []
                for s in range(S):

                    if trajs_g is not None:
                        e_ = coords[0:1, s, 0:1]  # 1,1,2, in H8,W8 coords
                        g_ = trajs_g[0:1, s, 0:1] / float(
                            self.stride
                        )  # 1,1,2, in H8,W8 coords
                        kp = pips_utils.improc.draw_circles_at_xy(
                            torch.cat([e_, g_], dim=1), H8, W8, sigma=1
                        ).squeeze(2)
                        kp = pips_utils.improc.seq2color(kp, colormap="onediff")
                    else:
                        kp = pips_utils.improc.draw_circles_at_xy(
                            coords[0:1, s, 0:1], H8, W8, sigma=1
                        ).squeeze(2)
                        kp = pips_utils.improc.seq2color(kp, colormap="spring")

                    kp = pips_utils.improc.back2color(kp)
                    kp_vis.append(kp)
                kp_vis = torch.stack(kp_vis, dim=1)
                kps.append(kp_vis)

        vis_e = self.vis_predictor(ffeats.reshape(B * S * N, self.latent_dim)).reshape(
            B, S, N
        )

        # pause at the end
        coord_predictions2.append(coords * self.stride)
        coord_predictions2.append(coords * self.stride)

        fcps = torch.stack(fcps, dim=2)  # B, S, I, N, H8, W8
        if sw is not None and sw.save_this:
            kps = torch.stack(kps, dim=2)  # B, S, I, 3, H8, W8

            vis_all = []
            vis_fcp = []

            fcps_ = fcps[0:1, :, :, 0:1].detach()  # 1,S,I,N,H8,W8
            fcps_ = pips_utils.basic.normalize(fcps_)
            for s in range(S):
<<<<<<< HEAD
                fcp = fcps_[0:1, s, :, 0:1]  # 1,I,1,H8,W8
                fcp = torch.cat(
                    [
                        fcp[:, 0].unsqueeze(1),  # zeroth
                        fcp,
                        fcp[:, -1].unsqueeze(1),
                        fcp[:, -1].unsqueeze(1),
                    ],
                    dim=1,
                )  # pause on end
                fcp_vis = sw.summ_oneds(
                    "tff/2_fcp_s%d" % s, fcp.unbind(1), norm=False, only_return=True
                )
                vis_fcp.append(fcp_vis)

                kp = kps[0:1, s]  # 1, I, 3, H8, W8
                kp = torch.cat(
                    [kp, kp[:, -1].unsqueeze(1), kp[:, -1].unsqueeze(1)], dim=1
                )  # pause on end
                kp_vis = sw.summ_rgbs(
                    "tff/2_kp_s%d" % s, kp.unbind(1), only_return=True
                )
=======
                fcp = fcps_[0:1,s,:,0:1] # 1,I,1,H8,W8
                fcp = torch.cat([fcp[:,0].unsqueeze(1), # zeroth
                                 fcp,
                                 fcp[:,-1].unsqueeze(1),
                                 fcp[:,-1].unsqueeze(1)], dim=1) # pause on end
                fcp_vis = sw.summ_oneds('1_model/2_fcp_s%d' % s, fcp.unbind(1), norm=False, only_return=True)
                vis_fcp.append(fcp_vis)

                kp = kps[0:1,s] # 1, I, 3, H8, W8
                kp = torch.cat([kp,
                                kp[:,-1].unsqueeze(1),
                                kp[:,-1].unsqueeze(1)], dim=1) # pause on end
                kp_vis = sw.summ_rgbs('1_model/2_kp_s%d' % s, kp.unbind(1), only_return=True)
>>>>>>> 486124b4

                kp_any = (torch.max(kp_vis, dim=2, keepdims=True)[0]).repeat(
                    1, 1, 3, 1, 1
                )
                kp_vis[kp_any == 0] = fcp_vis[kp_any == 0]

                vis_all.append(kp_vis)
            vis_all = torch.stack(
                vis_all, dim=1
            )  # B, S, I, 3, H8, W8 (but not quite I, due to padding)
            vis_fcp = torch.stack(
                vis_fcp, dim=1
            )  # B, S, I, 3, H8, W8 (but not quite I, due to padding)

<<<<<<< HEAD
            vis_all = vis_all.permute(0, 2, 3, 1, 4, 5).reshape(1, -1, 3, S * H8, W8)
            vis_fcp = vis_fcp.permute(0, 2, 3, 1, 4, 5).reshape(1, -1, 3, S * H8, W8)
            sw.summ_rgbs("tff/2_kp_s", vis_all.unbind(1))

        if trajs_g is not None:
            seq_loss = sequence_loss(coord_predictions, trajs_g, vis_g, valids, 0.8)
            vis_loss, _ = balanced_ce_loss(vis_e, vis_g)
            ce_loss = score_map_loss(fcps, trajs_g / float(self.stride), vis_g, valids)
=======
            vis_all = vis_all.permute(0, 2, 3, 1, 4, 5).reshape(1, -1, 3, S*H8, W8)
            vis_fcp = vis_fcp.permute(0, 2, 3, 1, 4, 5).reshape(1, -1, 3, S*H8, W8)
            sw.summ_rgbs('1_model/2_kp_s', vis_all.unbind(1))

        if trajs_g is not None:
            seq_loss = sequence_loss(coord_predictions, trajs_g, vis_g, valids, 0.8)
            vis_loss, _ = balanced_ce_loss(vis_e, vis_g, valids)
            ce_loss = score_map_loss(fcps, trajs_g/float(self.stride), vis_g, valids)
>>>>>>> 486124b4
            losses = (seq_loss, vis_loss, ce_loss)
        else:
            losses = None

        if return_feat:
            return coord_predictions, coord_predictions2, vis_e, ffeat, losses
        else:
            return coord_predictions, coord_predictions2, vis_e, losses<|MERGE_RESOLUTION|>--- conflicted
+++ resolved
@@ -11,41 +11,27 @@
 from einops import rearrange, repeat
 from einops.layers.torch import Rearrange, Reduce
 
-<<<<<<< HEAD
-
-def balanced_ce_loss(pred, gt):
+
+def balanced_ce_loss(pred, gt, valid=None):
     # pred and gt are the same shape
     for (a, b) in zip(pred.size(), gt.size()):
         assert a == b  # some shape mismatch!
-=======
-def balanced_ce_loss(pred, gt, valid=None):
-    # pred and gt are the same shape
-    for (a,b) in zip(pred.size(), gt.size()):
-        assert(a==b) # some shape mismatch!
     if valid is not None:
-        for (a,b) in zip(pred.size(), valid.size()):
-            assert(a==b) # some shape mismatch!
+        for (a, b) in zip(pred.size(), valid.size()):
+            assert a == b  # some shape mismatch!
     else:
         valid = torch.ones_like(gt)
-        
->>>>>>> 486124b4
+
     pos = (gt > 0.95).float()
     neg = (gt < 0.05).float()
 
     label = pos * 2.0 - 1.0
     a = -label * pred
     b = F.relu(a)
-<<<<<<< HEAD
     loss = b + torch.log(torch.exp(-b) + torch.exp(a - b))
 
-    pos_loss = pips_utils.basic.reduce_masked_mean(loss, pos)
-    neg_loss = pips_utils.basic.reduce_masked_mean(loss, neg)
-=======
-    loss = b + torch.log(torch.exp(-b)+torch.exp(a-b))
-    
-    pos_loss = utils.basic.reduce_masked_mean(loss, pos*valid)
-    neg_loss = utils.basic.reduce_masked_mean(loss, neg*valid)
->>>>>>> 486124b4
+    pos_loss = pips_utils.basic.reduce_masked_mean(loss, pos * valid)
+    neg_loss = pips_utils.basic.reduce_masked_mean(loss, neg * valid)
 
     balanced_loss = pos_loss + neg_loss
 
@@ -77,7 +63,6 @@
     B, S, I, N, H8, W8 = fcps.shape
     fcp_ = fcps.permute(0, 1, 3, 2, 4, 5).reshape(B * S * N, I, H8, W8)  # BSN,I,H8,W8
     # print('fcp_', fcp_.shape)
-<<<<<<< HEAD
     xy_ = trajs_g.reshape(B * S * N, 2).round().long()  # BSN,2
     vis_ = vis_g.reshape(B * S * N)  # BSN
     valid_ = valids.reshape(B * S * N)  # BSN
@@ -91,28 +76,16 @@
         & (vis_ > 0)
     )  # BSN
     fcp_ = fcp_[ind]  # N_,I,H8,W8
-    xy_ = xy_[ind]  # N_
-=======
-    xy_ = trajs_g.reshape(B*S*N,2).round().long() # BSN,2
-    vis_ = vis_g.reshape(B*S*N) # BSN
-    valid_ = valids.reshape(B*S*N) # BSN
-    x_, y_ = xy_[:,0], xy_[:,1] # BSN
-    ind = (x_ >= 0) & (x_ <= (W8-1)) & (y_ >= 0) & (y_ <= (H8-1)) & (valid_ > 0) & (vis_ > 0) # BSN
-    fcp_ = fcp_[ind] # N_,I,H8,W8
-    xy_ = xy_[ind] # N_,2
->>>>>>> 486124b4
+    xy_ = xy_[ind]  # N_,2
     N_ = fcp_.shape[0]
     # N_ is the number of heatmaps with valid targets
 
     # make gt with ones at the rounded spatial inds in here
-<<<<<<< HEAD
     gt_ = torch.zeros_like(fcp_)  # N_,I,H8,W8
-    gt_[:, :, xy_[:, 1], xy_[:, 0]] = 1  # N_,I,H8,W8 with a 1 in the right spot
-=======
-    gt_ = torch.zeros_like(fcp_) # N_,I,H8,W8
     for n in range(N_):
-        gt_[n,:,xy_[n,1],xy_[n,0]] = 1 # put a 1 in the right spot, for each el in I
->>>>>>> 486124b4
+        gt_[
+            n, :, xy_[n, 1], xy_[n, 0]
+        ] = 1  # put a 1 in the right spot, for each el in I
 
     ## softmax
     # fcp_ = fcp_.reshape(N_*I,H8*W8)
@@ -178,42 +151,7 @@
 def default(val, d):
     return val if exists(val) else d
 
-<<<<<<< HEAD
-
-def get_sincos_embedding(x, y, z, C):
-    B, N, M = x.shape
-    B, N, M = y.shape
-    B, N, M = z.shape
-
-    x = x.unsqueeze(1)
-    y = y.unsqueeze(1)
-    z = z.unsqueeze(1)
-
-    div_term = (
-        (torch.arange(0, C, 2).float() * (10000.0 / C))
-        .reshape(1, int(C / 2), 1, 1)
-        .to(x.device)
-    )
-
-    pe_x = torch.zeros(B, C, N, M).to(x.device)
-    pe_y = torch.zeros(B, C, N, M).to(x.device)
-    pe_z = torch.zeros(B, C, N, M).to(x.device)
-
-    pe_x[:, 0::2] = torch.sin(x * div_term)
-    pe_x[:, 1::2] = torch.cos(x * div_term)
-
-    pe_y[:, 0::2] = torch.sin(y * div_term)
-    pe_y[:, 1::2] = torch.cos(y * div_term)
-
-    pe_z[:, 0::2] = torch.sin(z * div_term)
-    pe_z[:, 1::2] = torch.cos(z * div_term)
-
-    pe = torch.cat([pe_x, pe_y, pe_z], dim=1)
-    return pe
-
-
-=======
->>>>>>> 486124b4
+
 class ResidualBlock(nn.Module):
     def __init__(self, in_planes, planes, norm_fn="group", stride=1):
         super(ResidualBlock, self).__init__()
@@ -433,19 +371,9 @@
 
         self.input_dim = input_dim
 
-<<<<<<< HEAD
-        use_ones = True
-        if use_ones:
-            kitchen_dim = (
-                2 * (corr_levels * (2 * corr_radius + 1) ** 2) + input_dim + 64 * 3 + 3
-            )
-        else:
-            kitchen_dim = (
-                (corr_levels * (2 * corr_radius + 1) ** 2) + input_dim + 64 * 3 + 3
-            )
-=======
-        kitchen_dim = (corr_levels * (2*corr_radius + 1)**2) + input_dim + 64*3 + 3
->>>>>>> 486124b4
+        kitchen_dim = (
+            (corr_levels * (2 * corr_radius + 1) ** 2) + input_dim + 64 * 3 + 3
+        )
 
         self.hidden_dim = hidden_dim
 
@@ -521,21 +449,10 @@
         x0 = coords[:, 0, :, 0].round().clamp(0, self.W - 1).long()
         y0 = coords[:, 0, :, 1].round().clamp(0, self.H - 1).long()
 
-<<<<<<< HEAD
-        use_ones = True
-
         H, W = self.H, self.W
         out_pyramid = []
         for i in range(self.num_levels):
             corrs = self.corrs_pyramid[i]  # B, S, N, H, W
-            if use_ones:
-                ones = torch.ones_like(corrs)
-=======
-        H, W = self.H, self.W
-        out_pyramid = []
-        for i in range(self.num_levels):
-            corrs = self.corrs_pyramid[i] # B, S, N, H, W
->>>>>>> 486124b4
             _, _, _, H, W = corrs.shape
 
             dx = torch.linspace(-r, r, 2 * r + 1)
@@ -548,20 +465,8 @@
             delta_lvl = delta.view(1, 2 * r + 1, 2 * r + 1, 2)
             coords_lvl = centroid_lvl + delta_lvl
 
-<<<<<<< HEAD
             corrs = bilinear_sampler(corrs.reshape(B * S * N, 1, H, W), coords_lvl)
-            if use_ones:
-                ones = bilinear_sampler(
-                    ones.reshape(B * S * N, 1, H, W), coords_lvl.detach()
-                ).detach()
             corrs = corrs.view(B, S, N, -1)
-            if use_ones:
-                ones = ones.view(B, S, N, -1)
-                corrs = torch.cat([corrs, ones], dim=3)  # B,S,N,RR*2
-=======
-            corrs = bilinear_sampler(corrs.reshape(B*S*N, 1, H, W), coords_lvl)
-            corrs = corrs.view(B, S, N, -1)
->>>>>>> 486124b4
             out_pyramid.append(corrs)
 
         out = torch.cat(out_pyramid, dim=-1)  # B, S, N, LRR*2
@@ -620,7 +525,6 @@
             nn.Linear(self.latent_dim, 1),
         )
 
-<<<<<<< HEAD
     def forward(
         self,
         xys,
@@ -633,10 +537,8 @@
         valids=None,
         sw=None,
         return_feat=False,
+        is_train=False,
     ):
-=======
-    def forward(self, xys, rgbs, coords_init=None, feat_init=None, iters=3, trajs_g=None, vis_g=None, valids=None, sw=None, return_feat=False, is_train=False):
->>>>>>> 486124b4
         total_loss = torch.tensor(0.0).cuda()
 
         B, N, D = xys.shape
@@ -656,11 +558,7 @@
         fmaps = fmaps_.reshape(B, S, self.latent_dim, H8, W8)
 
         if sw is not None and sw.save_this:
-<<<<<<< HEAD
-            sw.summ_feats("tff/0_fmaps", fmaps.unbind(1))
-=======
-            sw.summ_feats('1_model/0_fmaps', fmaps.unbind(1))
->>>>>>> 486124b4
+            sw.summ_feats("1_model/0_fmaps", fmaps.unbind(1))
 
         xys_ = xys.clone() / float(self.stride)
 
@@ -684,15 +582,10 @@
             )  # B, N, C
         else:
             ffeat = feat_init
-<<<<<<< HEAD
         ffeats = ffeat.unsqueeze(1).repeat(1, S, 1, 1)  # B, S, N, C
 
-=======
-        ffeats = ffeat.unsqueeze(1).repeat(1, S, 1, 1) # B, S, N, C
-        
         coords_bak = coords.clone()
-        
->>>>>>> 486124b4
+
         coord_predictions = []
         coord_predictions2 = []
 
@@ -749,24 +642,14 @@
             LRR = fcorrs.shape[3]
 
             # for mixer, i want everything in the format B*N, S, C
-<<<<<<< HEAD
             fcorrs_ = fcorrs.permute(0, 2, 1, 3).reshape(B * N, S, LRR)
             flows_ = (coords - coords[:, 0:1]).permute(0, 2, 1, 3).reshape(B * N, S, 2)
-            # coords_ = coords.permute(0,3,1,2) # B, 2, S, N
             times_ = (
                 torch.linspace(0, S, S, device=device)
                 .reshape(1, S, 1)
                 .repeat(B * N, 1, 1)
             )  # B*N,S,1
             flows_ = torch.cat([flows_, times_], dim=2)  # B*N,S,2
-=======
-            fcorrs_ = fcorrs.permute(0, 2, 1, 3).reshape(B*N, S, LRR)
-            flows_ = (coords - coords[:,0:1]).permute(0,2,1,3).reshape(B*N, S, 2)
-            times_ = torch.linspace(0, S, S, device=device).reshape(1, S, 1).repeat(B*N, 1, 1) # B*N,S,1
-            flows_ = torch.cat([flows_, times_], dim=2) # B*N,S,2
->>>>>>> 486124b4
-
-            ffeats_ = ffeats.permute(0, 2, 1, 3).reshape(B * N, S, self.latent_dim)
 
             delta_all_ = self.delta_block(ffeats_, fcorrs_, flows_)  # B*N, S, C+2
             delta_coords_ = delta_all_[:, :, :2]
@@ -781,12 +664,8 @@
 
             coords = coords + delta_coords_.reshape(B, N, S, 2).permute(0, 2, 1, 3)
 
-<<<<<<< HEAD
-            coords[:, 0] = coords_bak[:, 0]  # lock coord0 for target
-=======
             if not is_train:
-                coords[:,0] = coords_bak[:,0] # lock coord0 for target
->>>>>>> 486124b4
+                coords[:, 0] = coords_bak[:, 0]  # lock coord0 for target
 
             coord_predictions.append(coords * self.stride)
             coord_predictions2.append(coords * self.stride)
@@ -833,7 +712,6 @@
             fcps_ = fcps[0:1, :, :, 0:1].detach()  # 1,S,I,N,H8,W8
             fcps_ = pips_utils.basic.normalize(fcps_)
             for s in range(S):
-<<<<<<< HEAD
                 fcp = fcps_[0:1, s, :, 0:1]  # 1,I,1,H8,W8
                 fcp = torch.cat(
                     [
@@ -845,7 +723,7 @@
                     dim=1,
                 )  # pause on end
                 fcp_vis = sw.summ_oneds(
-                    "tff/2_fcp_s%d" % s, fcp.unbind(1), norm=False, only_return=True
+                    "1_model/2_fcp_s%d" % s, fcp.unbind(1), norm=False, only_return=True
                 )
                 vis_fcp.append(fcp_vis)
 
@@ -854,23 +732,8 @@
                     [kp, kp[:, -1].unsqueeze(1), kp[:, -1].unsqueeze(1)], dim=1
                 )  # pause on end
                 kp_vis = sw.summ_rgbs(
-                    "tff/2_kp_s%d" % s, kp.unbind(1), only_return=True
+                    "1_model/2_kp_s%d" % s, kp.unbind(1), only_return=True
                 )
-=======
-                fcp = fcps_[0:1,s,:,0:1] # 1,I,1,H8,W8
-                fcp = torch.cat([fcp[:,0].unsqueeze(1), # zeroth
-                                 fcp,
-                                 fcp[:,-1].unsqueeze(1),
-                                 fcp[:,-1].unsqueeze(1)], dim=1) # pause on end
-                fcp_vis = sw.summ_oneds('1_model/2_fcp_s%d' % s, fcp.unbind(1), norm=False, only_return=True)
-                vis_fcp.append(fcp_vis)
-
-                kp = kps[0:1,s] # 1, I, 3, H8, W8
-                kp = torch.cat([kp,
-                                kp[:,-1].unsqueeze(1),
-                                kp[:,-1].unsqueeze(1)], dim=1) # pause on end
-                kp_vis = sw.summ_rgbs('1_model/2_kp_s%d' % s, kp.unbind(1), only_return=True)
->>>>>>> 486124b4
 
                 kp_any = (torch.max(kp_vis, dim=2, keepdims=True)[0]).repeat(
                     1, 1, 3, 1, 1
@@ -885,25 +748,14 @@
                 vis_fcp, dim=1
             )  # B, S, I, 3, H8, W8 (but not quite I, due to padding)
 
-<<<<<<< HEAD
             vis_all = vis_all.permute(0, 2, 3, 1, 4, 5).reshape(1, -1, 3, S * H8, W8)
             vis_fcp = vis_fcp.permute(0, 2, 3, 1, 4, 5).reshape(1, -1, 3, S * H8, W8)
-            sw.summ_rgbs("tff/2_kp_s", vis_all.unbind(1))
-
-        if trajs_g is not None:
-            seq_loss = sequence_loss(coord_predictions, trajs_g, vis_g, valids, 0.8)
-            vis_loss, _ = balanced_ce_loss(vis_e, vis_g)
-            ce_loss = score_map_loss(fcps, trajs_g / float(self.stride), vis_g, valids)
-=======
-            vis_all = vis_all.permute(0, 2, 3, 1, 4, 5).reshape(1, -1, 3, S*H8, W8)
-            vis_fcp = vis_fcp.permute(0, 2, 3, 1, 4, 5).reshape(1, -1, 3, S*H8, W8)
-            sw.summ_rgbs('1_model/2_kp_s', vis_all.unbind(1))
+            sw.summ_rgbs("1_model/2_kp_s", vis_all.unbind(1))
 
         if trajs_g is not None:
             seq_loss = sequence_loss(coord_predictions, trajs_g, vis_g, valids, 0.8)
             vis_loss, _ = balanced_ce_loss(vis_e, vis_g, valids)
-            ce_loss = score_map_loss(fcps, trajs_g/float(self.stride), vis_g, valids)
->>>>>>> 486124b4
+            ce_loss = score_map_loss(fcps, trajs_g / float(self.stride), vis_g, valids)
             losses = (seq_loss, vis_loss, ce_loss)
         else:
             losses = None
